--- conflicted
+++ resolved
@@ -133,59 +133,6 @@
         args:
           exec_names: ${chunk_execs}
 
-<<<<<<< HEAD
-=======
-    - wait_for_executions:
-      params: [exec_names]
-      steps:
-        - remaining_init:
-            assign:
-              - remaining: ${exec_names}
-        - loop:
-            steps:
-              - check_all:
-                  parallel:
-                    shared: [still_running]
-                    assign:
-                      - still_running: []
-                    for:
-                      value: ex
-                      index: idx
-                      in: ${remaining}
-                      steps:
-                        - set_ex_name:
-                            assign:
-                              - ex_name: ${if (type(ex) == "array", ex[0], ex)}
-                        - get_status:
-                            call: http.get
-                            args:
-                              url: ${"https://workflowexecutions.googleapis.com/v1/" + ex_name}
-                              auth: { type: OAuth2 }
-                            result: st
-                        - keep_if_running:
-                            switch:
-                              - condition: ${st.body.state in ["ACTIVE","RUNNING","PENDING"]}
-                                next: add
-                            next: skip
-                        - add:
-                            assign:
-                              - still_running: ${list.concat(still_running, [ex_name])}
-                        - skip:
-                            assign: {}
-              - done_or_sleep:
-                  switch:
-                    - condition: ${len(still_running) == 0}
-                      return: true
-                  next: snooze
-              - snooze:
-                  call: sys.sleep
-                  args: { seconds: 30 }
-              - continue:
-                  assign:
-                    - remaining: ${still_running}
-                  next: loop
-
->>>>>>> dd2235aa
     - advance_window:
         assign:
           - i: ${i + j}
@@ -193,53 +140,3 @@
 
     - done:
         return: ${all_started_workflows}
-
-wait_for_executions:
-  params: [exec_names]
-  steps:
-    - remaining_init:
-        assign:
-          - remaining: ${exec_names}
-    - loop:
-        steps:
-          - check_all:
-              parallel:
-                shared: [still_running]
-                assign:
-                  - still_running: []
-                for:
-                  value: ex
-                  index: idx
-                  in: ${remaining}
-                  steps:
-                    - set_ex_name:
-                        assign:
-                          - ex_name: ${if (type(ex) == "array", ex[0], ex)}
-                    - get_status:
-                        call: http.get
-                        args:
-                          url: ${"https://workflowexecutions.googleapis.com/v1/" + ex_name}
-                          auth: { type: OAuth2 }
-                        result: st
-                    - keep_if_running:
-                        switch:
-                          - condition: ${st.body.state in ["ACTIVE","RUNNING","PENDING"]}
-                            next: add
-                        next: skip
-                    - add:
-                        assign:
-                          - still_running: ${list.concat(still_running, [ex_name])}
-                    - skip:
-                        assign: {}
-          - done_or_sleep:
-              switch:
-                - condition: ${len(still_running) == 0}
-                  return: true
-              next: snooze
-          - snooze:
-              call: sys.sleep
-              args: { seconds: 30 }
-          - continue:
-              assign:
-                - remaining: ${still_running}
-              next: loop